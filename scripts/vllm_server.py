--- conflicted
+++ resolved
@@ -4,12 +4,9 @@
 import requests
 import atexit
 import tempfile
-<<<<<<< HEAD
-=======
 import os
 import signal
 import torch
->>>>>>> 04215134
 
 from utils import get_tokenizer_config
 
